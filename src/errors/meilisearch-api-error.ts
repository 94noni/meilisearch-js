<<<<<<< HEAD
import { MeiliSearchErrorInterface } from '../types'

const MeiliSearchApiError = class extends Error {
=======
import { MSApiError, MeiliSearchApiErrorResponse } from '../types'

const MeiliSearchApiError = class extends Error implements MSApiError {
>>>>>>> eb417b28
  httpStatus: number
  code?: string
  link?: string
  stack?: string
  type?: string

  constructor(error: MeiliSearchErrorInterface, status: number) {
    super(error.message)
    this.name = 'MeiliSearchApiError'

    this.code = error.code
    this.type = error.type
    this.link = error.link
    this.message = error.message
    this.httpStatus = status
    // Make errors comparison possible. ex: error instanceof MeiliSearchApiError.
    Object.setPrototypeOf(this, MeiliSearchApiError.prototype)

    if (Error.captureStackTrace) {
      Error.captureStackTrace(this, MeiliSearchApiError)
    }
  }
}
export { MeiliSearchApiError }<|MERGE_RESOLUTION|>--- conflicted
+++ resolved
@@ -1,12 +1,6 @@
-<<<<<<< HEAD
 import { MeiliSearchErrorInterface } from '../types'
 
 const MeiliSearchApiError = class extends Error {
-=======
-import { MSApiError, MeiliSearchApiErrorResponse } from '../types'
-
-const MeiliSearchApiError = class extends Error implements MSApiError {
->>>>>>> eb417b28
   httpStatus: number
   code?: string
   link?: string
